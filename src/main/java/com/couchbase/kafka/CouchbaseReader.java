/**
 * Copyright (C) 2015 Couchbase, Inc.
 *
 * Permission is hereby granted, free of charge, to any person obtaining a copy
 * of this software and associated documentation files (the "Software"), to deal
 * in the Software without restriction, including without limitation the rights
 * to use, copy, modify, merge, publish, distribute, sublicense, and/or sell
 * copies of the Software, and to permit persons to whom the Software is
 * furnished to do so, subject to the following conditions:
 *
 * The above copyright notice and this permission notice shall be included in
 * all copies or substantial portions of the Software.
 *
 * THE SOFTWARE IS PROVIDED "AS IS", WITHOUT WARRANTY OF ANY KIND, EXPRESS OR
 * IMPLIED, INCLUDING BUT NOT LIMITED TO THE WARRANTIES OF MERCHANTABILITY,
 * FITNESS FOR A PARTICULAR PURPOSE AND NONINFRINGEMENT. IN NO EVENT SHALL THE
 * AUTHORS OR COPYRIGHT HOLDERS BE LIABLE FOR ANY CLAIM, DAMAGES OR OTHER
 * LIABILITY, WHETHER IN AN ACTION OF CONTRACT, TORT OR OTHERWISE, ARISING
 * FROM, OUT OF OR IN CONNECTION WITH THE SOFTWARE OR THE USE OR OTHER DEALING
 * IN THE SOFTWARE.
 */

package com.couchbase.kafka;

import com.couchbase.client.core.ClusterFacade;
import com.couchbase.client.core.dcp.BucketStreamAggregatorState;
import com.couchbase.client.core.dcp.BucketStreamState;
import com.couchbase.client.core.dcp.BucketStreamStateUpdatedEvent;
import com.couchbase.client.core.message.CouchbaseMessage;
import com.couchbase.client.core.message.cluster.OpenBucketRequest;
import com.couchbase.client.core.message.cluster.SeedNodesRequest;
import com.couchbase.client.core.message.dcp.DCPRequest;
import com.couchbase.client.core.message.dcp.MutationMessage;
import com.couchbase.client.core.message.dcp.RemoveMessage;
import com.couchbase.client.core.message.dcp.SnapshotMarkerMessage;
import com.couchbase.client.core.message.kv.MutationToken;
import com.couchbase.client.deps.com.lmax.disruptor.EventTranslatorOneArg;
import com.couchbase.client.deps.com.lmax.disruptor.RingBuffer;
import com.couchbase.kafka.state.BucketStreamAggregator;
import com.couchbase.kafka.state.RunMode;
import com.couchbase.kafka.state.StateSerializer;
import rx.functions.Action1;
import rx.functions.Func1;

import java.util.ArrayList;
import java.util.List;
import java.util.concurrent.TimeUnit;

/**
 * {@link CouchbaseReader} is in charge of accepting events from Couchbase.
 *
 * @author Sergey Avseyev
 */
public class CouchbaseReader {
    private static final EventTranslatorOneArg<DCPEvent, CouchbaseMessage> TRANSLATOR =
            new EventTranslatorOneArg<DCPEvent, CouchbaseMessage>() {
                @Override
                public void translateTo(final DCPEvent event, final long sequence, final CouchbaseMessage message) {
                    event.setMessage(message);
                }
            };
    private final ClusterFacade core;
    private final RingBuffer<DCPEvent> dcpRingBuffer;
    private final List<String> nodes;
    private final String bucket;
    private final String password;
    private final StateSerializer stateSerializer;
    private final BucketStreamAggregator aggregator;

    /**
     * Creates a new {@link CouchbaseReader}.
     *
     * @param core            the core reference.
     * @param environment     the environment object, which carries settings.
     * @param dcpRingBuffer   the buffer where to publish new events.
     * @param stateSerializer the object to serialize the state of DCP streams.
     */
    public CouchbaseReader(final ClusterFacade core, final CouchbaseKafkaEnvironment environment,
                           final RingBuffer<DCPEvent> dcpRingBuffer, final StateSerializer stateSerializer) {
        this(environment.couchbaseNodes(), environment.couchbaseBucket(), environment.couchbasePassword(),
                core, environment, dcpRingBuffer, stateSerializer);
    }

    /**
     * Creates a new {@link CouchbaseReader}.
     *
     * @param couchbaseNodes    list of the Couchbase nodes to override {@link CouchbaseKafkaEnvironment#couchbaseNodes()}
     * @param couchbaseBucket   bucket name to override {@link CouchbaseKafkaEnvironment#couchbaseBucket()}
     * @param couchbasePassword password to override {@link CouchbaseKafkaEnvironment#couchbasePassword()}
     * @param core              the core reference.
     * @param environment       the environment object, which carries settings.
     * @param dcpRingBuffer     the buffer where to publish new events.
     * @param stateSerializer   the object to serialize the state of DCP streams.
     */
    public CouchbaseReader(final List<String> couchbaseNodes, final String couchbaseBucket, final String couchbasePassword,
                           final ClusterFacade core, final CouchbaseKafkaEnvironment environment,
                           final RingBuffer<DCPEvent> dcpRingBuffer, final StateSerializer stateSerializer) {
        this.core = core;
        this.dcpRingBuffer = dcpRingBuffer;
        this.nodes = couchbaseNodes;
        this.bucket = couchbaseBucket;
        this.password = couchbasePassword;
        this.stateSerializer = stateSerializer;
        aggregator = new BucketStreamAggregator("CouchbaseKafka(" + this.hashCode() + ")", core, couchbaseBucket);
    }

    /**
     * Performs connection with 2 seconds timeout.
     */
    public void connect() {
        connect(2, TimeUnit.SECONDS);
    }

    /**
     * Performs connection with arbitrary timeout
     *
     * @param timeout  the custom timeout.
     * @param timeUnit the unit for the timeout.
     */
    public void connect(final long timeout, final TimeUnit timeUnit) {
        core.send(new SeedNodesRequest(nodes))
                .timeout(timeout, timeUnit)
                .toBlocking()
                .single();
        core.send(new OpenBucketRequest(bucket, password))
                .timeout(timeout, timeUnit)
                .toBlocking()
                .single();
    }

    public MutationToken[] currentSequenceNumbers() {
        return aggregator.getCurrentState().map(new Func1<BucketStreamAggregatorState, MutationToken[]>() {
            @Override
            public MutationToken[] call(BucketStreamAggregatorState aggregatorState) {
                List<MutationToken> tokens = new ArrayList<MutationToken>(aggregatorState.size());
                for (BucketStreamState streamState : aggregatorState) {
                    tokens.add(new MutationToken(streamState.partition(),
                            streamState.vbucketUUID(), streamState.startSequenceNumber(),
                            bucket));
                }
                return tokens.toArray(new MutationToken[tokens.size()]);
            }
        }).toBlocking().first();
    }

    /**
     * Executes worker reading loop, which relays events from Couchbase to Kafka.
     *
     * @param state initial state for the streams
     * @param mode  the running mode
     */
    public void run(final BucketStreamAggregatorState state, final RunMode mode) {
        if (mode == RunMode.LOAD_AND_RESUME) {
            stateSerializer.load(state);
        }
        state.updates().subscribe(
                new Action1<BucketStreamStateUpdatedEvent>() {
                    @Override
                    public void call(BucketStreamStateUpdatedEvent event) {
                        if (event.partialUpdate()) {
                            stateSerializer.dump(event.aggregatorState(), event.partitionState().partition());
                        } else {
                            stateSerializer.dump(event.aggregatorState());
                        }
                    }
                });
<<<<<<< HEAD
        streamAggregator.open(state)
                .flatMap(new Func1<StreamRequestResponse, Observable<DCPRequest>>() {
                    @Override
                    public Observable<DCPRequest> call(StreamRequestResponse response) {
                        final BucketStreamState initialState = state.get(response.partition());
                        FailoverLogEntry mostRecentEntry = null;
                        for (FailoverLogEntry failoverLogEntry : response.failoverLog()) {
                            if (mostRecentEntry == null || failoverLogEntry.sequenceNumber() > mostRecentEntry.sequenceNumber()) {
                                mostRecentEntry = failoverLogEntry;
                            }
                        }
                        state.put(new BucketStreamState(
                                response.partition(),
                                mostRecentEntry == null ? initialState.vbucketUUID() : mostRecentEntry.vbucketUUID(),
                                mostRecentEntry == null ? initialState.startSequenceNumber() : mostRecentEntry.sequenceNumber(),
                                initialState.endSequenceNumber(),
                                mostRecentEntry == null ? initialState.snapshotStartSequenceNumber() : 0,
                                mostRecentEntry == null ? initialState.snapshotEndSequenceNumber() : -1));
                        return response.stream();
                    }
                })
=======
        aggregator.feed(state)
>>>>>>> 3e0207a0
                .toBlocking()
                .forEach(new Action1<DCPRequest>() {
                    @Override
                    public void call(final DCPRequest dcpRequest) {
                        if (dcpRequest instanceof SnapshotMarkerMessage) {
                            SnapshotMarkerMessage snapshotMarker = (SnapshotMarkerMessage) dcpRequest;
                            final BucketStreamState oldState = state.get(snapshotMarker.partition());
                            state.put(new BucketStreamState(
                                    snapshotMarker.partition(),
                                    oldState.vbucketUUID(),
                                    snapshotMarker.startSequenceNumber(),
                                    oldState.endSequenceNumber(),
                                    snapshotMarker.startSequenceNumber(),
                                    snapshotMarker.endSequenceNumber()));
                        } else if (dcpRequest instanceof RemoveMessage) {
                            RemoveMessage msg = (RemoveMessage) dcpRequest;
                            final BucketStreamState oldState = state.get(msg.partition());
                            state.put(new BucketStreamState(
                                    msg.partition(),
                                    oldState.vbucketUUID(),
                                    msg.bySequenceNumber(),
                                    oldState.endSequenceNumber(),
                                    Math.max(msg.bySequenceNumber(), oldState.snapshotStartSequenceNumber()),
                                    oldState.snapshotEndSequenceNumber()));
                        } else if (dcpRequest instanceof MutationMessage) {
                            MutationMessage msg = (MutationMessage) dcpRequest;
                            final BucketStreamState oldState = state.get(msg.partition());
                            state.put(new BucketStreamState(
                                    msg.partition(),
                                    oldState.vbucketUUID(),
                                    msg.bySequenceNumber(),
                                    oldState.endSequenceNumber(),
                                    Math.max(msg.bySequenceNumber(), oldState.snapshotStartSequenceNumber()),
                                    oldState.snapshotEndSequenceNumber()));
                        }
                        dcpRingBuffer.tryPublishEvent(TRANSLATOR, dcpRequest);
                    }
                });
    }
}<|MERGE_RESOLUTION|>--- conflicted
+++ resolved
@@ -164,31 +164,7 @@
                         }
                     }
                 });
-<<<<<<< HEAD
-        streamAggregator.open(state)
-                .flatMap(new Func1<StreamRequestResponse, Observable<DCPRequest>>() {
-                    @Override
-                    public Observable<DCPRequest> call(StreamRequestResponse response) {
-                        final BucketStreamState initialState = state.get(response.partition());
-                        FailoverLogEntry mostRecentEntry = null;
-                        for (FailoverLogEntry failoverLogEntry : response.failoverLog()) {
-                            if (mostRecentEntry == null || failoverLogEntry.sequenceNumber() > mostRecentEntry.sequenceNumber()) {
-                                mostRecentEntry = failoverLogEntry;
-                            }
-                        }
-                        state.put(new BucketStreamState(
-                                response.partition(),
-                                mostRecentEntry == null ? initialState.vbucketUUID() : mostRecentEntry.vbucketUUID(),
-                                mostRecentEntry == null ? initialState.startSequenceNumber() : mostRecentEntry.sequenceNumber(),
-                                initialState.endSequenceNumber(),
-                                mostRecentEntry == null ? initialState.snapshotStartSequenceNumber() : 0,
-                                mostRecentEntry == null ? initialState.snapshotEndSequenceNumber() : -1));
-                        return response.stream();
-                    }
-                })
-=======
         aggregator.feed(state)
->>>>>>> 3e0207a0
                 .toBlocking()
                 .forEach(new Action1<DCPRequest>() {
                     @Override
