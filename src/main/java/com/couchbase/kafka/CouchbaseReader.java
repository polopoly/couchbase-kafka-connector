/**
 * Copyright (C) 2015 Couchbase, Inc.
 * <p/>
 * Permission is hereby granted, free of charge, to any person obtaining a copy
 * of this software and associated documentation files (the "Software"), to deal
 * in the Software without restriction, including without limitation the rights
 * to use, copy, modify, merge, publish, distribute, sublicense, and/or sell
 * copies of the Software, and to permit persons to whom the Software is
 * furnished to do so, subject to the following conditions:
 * <p/>
 * The above copyright notice and this permission notice shall be included in
 * all copies or substantial portions of the Software.
 * <p/>
 * THE SOFTWARE IS PROVIDED "AS IS", WITHOUT WARRANTY OF ANY KIND, EXPRESS OR
 * IMPLIED, INCLUDING BUT NOT LIMITED TO THE WARRANTIES OF MERCHANTABILITY,
 * FITNESS FOR A PARTICULAR PURPOSE AND NONINFRINGEMENT. IN NO EVENT SHALL THE
 * AUTHORS OR COPYRIGHT HOLDERS BE LIABLE FOR ANY CLAIM, DAMAGES OR OTHER
 * LIABILITY, WHETHER IN AN ACTION OF CONTRACT, TORT OR OTHERWISE, ARISING
 * FROM, OUT OF OR IN CONNECTION WITH THE SOFTWARE OR THE USE OR OTHER DEALING
 * IN THE SOFTWARE.
 */

package com.couchbase.kafka;

import com.couchbase.client.core.ClusterFacade;
import com.couchbase.client.core.config.CouchbaseBucketConfig;
import com.couchbase.client.core.dcp.BucketStreamAggregator;
import com.couchbase.client.core.dcp.BucketStreamAggregatorState;
import com.couchbase.client.core.dcp.BucketStreamState;
import com.couchbase.client.core.dcp.BucketStreamStateUpdatedEvent;
import com.couchbase.client.core.message.CouchbaseMessage;
import com.couchbase.client.core.message.cluster.GetClusterConfigRequest;
import com.couchbase.client.core.message.cluster.GetClusterConfigResponse;
import com.couchbase.client.core.message.cluster.OpenBucketRequest;
import com.couchbase.client.core.message.cluster.SeedNodesRequest;
import com.couchbase.client.core.message.dcp.DCPRequest;
import com.couchbase.client.core.message.dcp.FailoverLogEntry;
import com.couchbase.client.core.message.dcp.SnapshotMarkerMessage;
import com.couchbase.client.core.message.dcp.StreamRequestResponse;
import com.couchbase.client.deps.com.lmax.disruptor.EventTranslatorOneArg;
import com.couchbase.client.deps.com.lmax.disruptor.RingBuffer;
import com.couchbase.kafka.state.RunMode;
import com.couchbase.kafka.state.StateSerializer;
import rx.Observable;
import rx.functions.Action1;
import rx.functions.Func1;

import java.util.List;
import java.util.concurrent.TimeUnit;

/**
 * {@link CouchbaseReader} is in charge of accepting events from Couchbase.
 *
 * @author Sergey Avseyev
 */
public class CouchbaseReader {
    private static final EventTranslatorOneArg<DCPEvent, CouchbaseMessage> TRANSLATOR =
            new EventTranslatorOneArg<DCPEvent, CouchbaseMessage>() {
                @Override
                public void translateTo(final DCPEvent event, final long sequence, final CouchbaseMessage message) {
                    event.setMessage(message);
                }
            };
    private final ClusterFacade core;
    private final RingBuffer<DCPEvent> dcpRingBuffer;
    private final List<String> nodes;
    private final String bucket;
    private final String streamName;
    private final String password;
    private final BucketStreamAggregator streamAggregator;
    private final StateSerializer stateSerializer;
    private int numberOfPartitions;


    /**
     * Creates a new {@link KafkaWriter}.
     *
     * @param core            the core reference.
     * @param environment     the environment object, which carries settings.
     * @param dcpRingBuffer   the buffer where to publish new events.
     * @param stateSerializer the object to serialize the state of DCP streams.
     */
    public CouchbaseReader(final ClusterFacade core, final CouchbaseKafkaEnvironment environment,
                           final RingBuffer<DCPEvent> dcpRingBuffer, final StateSerializer stateSerializer) {
        this.core = core;
        this.dcpRingBuffer = dcpRingBuffer;
        this.nodes = environment.couchbaseNodes();
        this.bucket = environment.couchbaseBucket();
        this.password = environment.couchbasePassword();
        this.streamAggregator = new BucketStreamAggregator(core, bucket);
        this.stateSerializer = stateSerializer;
        this.streamName = "CouchbaseKafka(" + this.hashCode() + ")";
    }

    /**
     * Performs connection with 2 seconds timeout.
     */
    public void connect() {
        connect(2, TimeUnit.SECONDS);
    }

    /**
     * Performs connection with arbitrary timeout
     *
     * @param timeout  the custom timeout.
     * @param timeUnit the unit for the timeout.
     */
    public void connect(final long timeout, final TimeUnit timeUnit) {
        core.send(new SeedNodesRequest(nodes))
                .timeout(timeout, timeUnit)
                .toBlocking()
                .single();
        core.send(new OpenBucketRequest(bucket, password))
                .timeout(timeout, timeUnit)
                .toBlocking()
                .single();
        numberOfPartitions = core.<GetClusterConfigResponse>send(new GetClusterConfigRequest())
                .map(new Func1<GetClusterConfigResponse, Integer>() {
                    @Override
                    public Integer call(GetClusterConfigResponse response) {
                        CouchbaseBucketConfig config = (CouchbaseBucketConfig) response.config().bucketConfig(bucket);
                        return config.numberOfPartitions();
                    }
                })
                .timeout(timeout, timeUnit)
                .toBlocking()
                .single();
    }

    /**
     * Continue from the state where the stream was left.
     */
    public void run() {
        run(RunMode.LOAD_AND_RESUME);
    }

    /**
     * Run with specified mode.
     *
     * @param mode running mode. See {@link RunMode} for details.
     */
    public void run(final RunMode mode) {
        BucketStreamAggregatorState state = new BucketStreamAggregatorState(streamName);
        for (int i = 0; i < numberOfPartitions; i++) {
            state.put(new BucketStreamState((short) i, 0, 0, 0xffffffff, 0, 0xffffffff));
        }
        run(state, mode);
    }

    /**
     * Executes worker reading loop, which relays events from Couchbase to Kafka.
     */
    public void run(final BucketStreamAggregatorState state, final RunMode mode) {
        if (mode == RunMode.LOAD_AND_RESUME) {
            stateSerializer.load(state);
        }
        state.updates().subscribe(
                new Action1<BucketStreamStateUpdatedEvent>() {
                    @Override
                    public void call(BucketStreamStateUpdatedEvent event) {
                        if (event.partialUpdate()) {
<<<<<<< HEAD
                            stateSerializer.dump(event.aggregatorState(), event.partition());
                        } else {
                            stateSerializer.dump(event.aggregatorState());
=======
                            stateSerializer.dump(event.aggregatorState());
                        } else {
                            stateSerializer.dump(event.aggregatorState(), event.partitionState().partition());
>>>>>>> df62fd75
                        }
                    }
                });
        streamAggregator.open(state)
                .flatMap(new Func1<StreamRequestResponse, Observable<DCPRequest>>() {
                    @Override
                    public Observable<DCPRequest> call(StreamRequestResponse response) {
                        final BucketStreamState initialState = state.get(response.partition());
                        FailoverLogEntry mostRecentEntry = null;
                        for (FailoverLogEntry failoverLogEntry : response.failoverLog()) {
                            if (mostRecentEntry == null || failoverLogEntry.sequenceNumber() > mostRecentEntry.sequenceNumber()) {
                                mostRecentEntry = failoverLogEntry;
                            }
                        }
                        state.put(new BucketStreamState(
                                response.partition(),
                                mostRecentEntry == null ? initialState.vbucketUUID() : mostRecentEntry.vbucketUUID(),
                                mostRecentEntry == null ? initialState.startSequenceNumber() : mostRecentEntry.sequenceNumber(),
                                initialState.endSequenceNumber(),
<<<<<<< HEAD
                                mostRecentEntry == null ? initialState.snapshotStartSequenceNumber() : 0,
                                mostRecentEntry == null ? initialState.snapshotEndSequenceNumber() : -1);
                        state.set(response.partition(), newState, false);
=======
                                initialState.snapshotStartSequenceNumber(),
                                initialState.snapshotEndSequenceNumber()), false);
>>>>>>> df62fd75
                        return response.stream();
                    }
                })
                .toBlocking()
                .forEach(new Action1<DCPRequest>() {
                    @Override
                    public void call(final DCPRequest dcpRequest) {
                        if (dcpRequest instanceof SnapshotMarkerMessage) {
                            SnapshotMarkerMessage snapshotMarker = (SnapshotMarkerMessage) dcpRequest;
                            final BucketStreamState oldState = state.get(snapshotMarker.partition());
                            state.put(new BucketStreamState(
                                    snapshotMarker.partition(),
                                    oldState.vbucketUUID(),
                                    snapshotMarker.endSequenceNumber(),
                                    oldState.endSequenceNumber(),
                                    snapshotMarker.endSequenceNumber(),
                                    oldState.snapshotEndSequenceNumber()));
                        } else {
                            dcpRingBuffer.tryPublishEvent(TRANSLATOR, dcpRequest);
                        }
                    }
                });
    }
}<|MERGE_RESOLUTION|>--- conflicted
+++ resolved
@@ -159,15 +159,9 @@
                     @Override
                     public void call(BucketStreamStateUpdatedEvent event) {
                         if (event.partialUpdate()) {
-<<<<<<< HEAD
-                            stateSerializer.dump(event.aggregatorState(), event.partition());
+                            stateSerializer.dump(event.aggregatorState(), event.partitionState().partition());
                         } else {
                             stateSerializer.dump(event.aggregatorState());
-=======
-                            stateSerializer.dump(event.aggregatorState());
-                        } else {
-                            stateSerializer.dump(event.aggregatorState(), event.partitionState().partition());
->>>>>>> df62fd75
                         }
                     }
                 });
@@ -187,14 +181,8 @@
                                 mostRecentEntry == null ? initialState.vbucketUUID() : mostRecentEntry.vbucketUUID(),
                                 mostRecentEntry == null ? initialState.startSequenceNumber() : mostRecentEntry.sequenceNumber(),
                                 initialState.endSequenceNumber(),
-<<<<<<< HEAD
                                 mostRecentEntry == null ? initialState.snapshotStartSequenceNumber() : 0,
-                                mostRecentEntry == null ? initialState.snapshotEndSequenceNumber() : -1);
-                        state.set(response.partition(), newState, false);
-=======
-                                initialState.snapshotStartSequenceNumber(),
-                                initialState.snapshotEndSequenceNumber()), false);
->>>>>>> df62fd75
+                                mostRecentEntry == null ? initialState.snapshotEndSequenceNumber() : -1));
                         return response.stream();
                     }
                 })
